import pydot

from pydrake.geometry.optimization import (
    GraphOfConvexSets,
)
from pydrake.solvers.mathematicalprogram import (
    CommonSolverOption,
    SolverOptions,
)
from pydrake.solvers.gurobi import GurobiSolver
from pydrake.solvers.mosek import MosekSolver

from spp.preprocessing import removeRedundancies
from spp.rounding import (
    MipPathExtraction,
    randomForwardPathSearch,
)

class BaseSPP:
    def __init__(self, regions):
        self.names = None
        if type(regions) is dict:
            self.names = list(regions.keys())
            regions = list(regions.values())
        else:
            self.names = ["v" + str(ii) for ii in range(len(regions))]
        self.dimension = regions[0].ambient_dimension()
        self.regions = regions.copy()
        self.solver = None
        self.options = None
        self.rounding_fn = [randomForwardPathSearch]
        for r in self.regions:
            assert r.ambient_dimension() == self.dimension

        self.spp = GraphOfConvexSets()
        self.graph_complete = True
        self.edge_cost_dict = {}


    def findEdgesViaOverlaps(self):
        edges = []
        for ii in range(len(self.regions)):
            for jj in range(ii + 1, len(self.regions)):
                if self.regions[ii].IntersectsWith(self.regions[jj]):
                    edges.append((ii, jj))
                    edges.append((jj, ii))
        return edges

    def findStartGoalEdges(self, start, goal):
        edges = [[], []]
        for ii in range(len(self.regions)):
            if self.regions[ii].PointInSet(start):
                edges[0].append(ii)
            if self.regions[ii].PointInSet(goal):
                edges[1].append(ii)
        return edges

    def setSolver(self, solver):
        self.solver = solver

    def setSolverOptions(self, options):
        self.options = options

    def setPaperSolverOptions(self):
        self.options = SolverOptions()
        self.options.SetOption(CommonSolverOption.kPrintToConsole, 1)
        self.options.SetOption(MosekSolver.id(), "MSK_DPAR_INTPNT_CO_TOL_REL_GAP", 1e-3)
        self.options.SetOption(MosekSolver.id(), "MSK_IPAR_INTPNT_SOLVE_FORM", 1)
        self.options.SetOption(MosekSolver.id(), "MSK_DPAR_MIO_TOL_REL_GAP", 1e-3)
        self.options.SetOption(MosekSolver.id(), "MSK_DPAR_MIO_MAX_TIME", 3600.0)
        self.options.SetOption(GurobiSolver.id(), "MIPGap", 1e-3)
        self.options.SetOption(GurobiSolver.id(), "TimeLimit", 3600.0)

    def setRoundingStrategy(self, rounding_fn):
        if callable(rounding_fn):
            self.rounding_fn = [rounding_fn]
        elif isinstance(rounding_fn, list):
            assert len(rounding_fn) > 0
            for fn in rounding_fn:
                assert callable(fn)
            self.rounding_fn = rounding_fn
        else:
            raise ValueError("Rounding strategy must either be "
                             "a function or list of functions.")

    def ResetGraph(self, vertices):
        for edge in self.spp.Edges():
            edge.ClearPhiConstraints()
            if edge.u() in vertices or edge.v() in vertices:
                self.edge_cost_dict.pop(edge.id())
        for v in vertices:
            self.spp.RemoveVertex(v)

    def VisualizeGraph(self, file_type="svg"):
        graphviz = self.spp.GetGraphvizString(None, False)
        data = pydot.graph_from_dot_data(graphviz)[0]
        if file_type == "svg":
            return data.create_svg()
        elif file_type == "png":
            return data.create_png()
        else:
            raise ValueError("Unrecognized file type:", file_type)


    def solveSPP(self, start, goal, rounding, preprocessing, verbose):
        if not self.graph_complete:
            raise NotImplementedError(
                "Replanning on a graph that has undergone preprocessing is "
                "not supported yet. Please construct a new planner.")
        statistics = {}
        if preprocessing:
            statistics["preprocessing"] = removeRedundancies(self.spp, start, goal, verbose=verbose)
            self.graph_complete = False

        result = self.spp.SolveShortestPath(start, goal, rounding, self.solver, self.options)

        statistics["solver_time"] = result.get_solver_details().optimizer_time
        statistics["result_cost"] = result.get_optimal_cost()

        if not result.is_success():
            print("First solve failed")
            return None, result, None, statistics

        if verbose:
            print("Solution\t",
                  "Success:", result.get_solution_result(),
                  "Cost:", result.get_optimal_cost(),
                  "Solver time:", result.get_solver_details().optimizer_time)

<<<<<<< HEAD
=======
        # Extract path
        active_edges = []
        found_path = False
        for fn in self.rounding_fn:
            rounded_edges = fn(self.spp, result, start, goal)
            if rounded_edges is None:
                print(fn.__name__, "could not find a path.")
            else:
                found_path = True
            active_edges.append(rounded_edges)
        if not found_path:
            print("All rounding strategies failed to find a path.")
            return None, result, None, statistics

>>>>>>> 577ba8aa
        # Solve with hard edge choices
        if rounding:
            # Extract path
            active_edges = []
            found_path = False
            for fn in self.rounding_fn:
                rounded_edges = fn(self.spp, result, start, goal, edge_cost_dict=self.edge_cost_dict)
                if rounded_edges is None:
                    print(fn.__name__, "could not find a path.")
                    active_edges.append(rounded_edges)
                else:
                    found_path = True
                    active_edges.extend(rounded_edges)
            if not found_path:
                print("All rounding strategies failed to find a path.")
                return None, result, None

            hard_result = []
            found_solution = False
            for path_edges in active_edges:
                if path_edges is None:
                    hard_result.append(None)
                    continue
                for edge in self.spp.Edges():
                    if edge in path_edges:
                        edge.AddPhiConstraint(True)
                    else:
                        edge.AddPhiConstraint(False)
                hard_result.append(self.spp.SolveShortestPath(
                    start, goal, rounding, self.solver, self.options))
                if hard_result[-1].is_success():
                    found_solution = True

            statistics["min_hard_solver_time"] =  min(list(map(lambda r: r.get_solver_details().optimizer_time, hard_result)), default = 0.0)
            statistics["min_hard_optimal_cost"] =  min(list(map(lambda r: r.get_optimal_cost(), hard_result)), default = 0.0)

            if verbose:
                print("Rounded Solutions:")
                for r in hard_result:
                    if r is None:
                        print("\t\tNo path to solve")
                        continue
                    print("\t\t",
                        "Success:", r.get_solution_result(),
                        "Cost:", r.get_optimal_cost(),
                        "Solver time:", r.get_solver_details().optimizer_time)

            if not found_solution:
                print("Second solve failed on all paths.")
                return None, result, hard_result, statistics
        else:
            active_edges = MipPathExtraction(self.spp, result, start, goal)
            hard_result = [result]
<<<<<<< HEAD
        return active_edges, result, hard_result
=======
            active_edges = [active_edges[0]]
            statistics["min_hard_solver_time"] =  0.0
        return active_edges, result, hard_result, statistics
>>>>>>> 577ba8aa
<|MERGE_RESOLUTION|>--- conflicted
+++ resolved
@@ -127,23 +127,6 @@
                   "Cost:", result.get_optimal_cost(),
                   "Solver time:", result.get_solver_details().optimizer_time)
 
-<<<<<<< HEAD
-=======
-        # Extract path
-        active_edges = []
-        found_path = False
-        for fn in self.rounding_fn:
-            rounded_edges = fn(self.spp, result, start, goal)
-            if rounded_edges is None:
-                print(fn.__name__, "could not find a path.")
-            else:
-                found_path = True
-            active_edges.append(rounded_edges)
-        if not found_path:
-            print("All rounding strategies failed to find a path.")
-            return None, result, None, statistics
-
->>>>>>> 577ba8aa
         # Solve with hard edge choices
         if rounding:
             # Extract path
@@ -159,7 +142,7 @@
                     active_edges.extend(rounded_edges)
             if not found_path:
                 print("All rounding strategies failed to find a path.")
-                return None, result, None
+                return None, result, None, statistics
 
             hard_result = []
             found_solution = False
@@ -197,10 +180,5 @@
         else:
             active_edges = MipPathExtraction(self.spp, result, start, goal)
             hard_result = [result]
-<<<<<<< HEAD
-        return active_edges, result, hard_result
-=======
-            active_edges = [active_edges[0]]
             statistics["min_hard_solver_time"] =  0.0
-        return active_edges, result, hard_result, statistics
->>>>>>> 577ba8aa
+        return active_edges, result, hard_result, statistics